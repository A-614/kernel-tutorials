{
 "cells": [
  {
   "cell_type": "markdown",
   "metadata": {},
   "source": [
    "# Introduction and Background\n",
    "\n",
    "In this notebook, we introduce kernel-based versions of the models covered in the [Linear Methods](1_LinearMethods.ipynb) and [PCovR](2_PrincipalCovariatesRegression.ipynb) notebooks.\n",
    "\n",
    "As always, for each model, we first go step-by-step through the derivation, with equations, embedded links, and citations supplied where useful. Second, we will employ a \"Utility Class\" for the model, which can be found in the utilities folder and contains all necessary functions.\n",
    "\n",
    "**Note**: To display values of variables in the markdown cells, you should [enable the jupyter contrib nbextension](https://stackoverflow.com/questions/52812231/print-variable-in-jupyter-notebook-markdown-cell-python)."
   ]
  },
  {
   "cell_type": "code",
   "execution_count": null,
   "metadata": {},
   "outputs": [],
   "source": [
    "#!/usr/bin/env python3\n",
    "\n",
    "import sys\n",
    "\n",
    "# Maths things\n",
    "import numpy as np\n",
    "\n",
    "# Plotting\n",
    "import matplotlib.pyplot as plt\n",
    "\n",
    "# Local Utilities for Notebook\n",
    "sys.path.append('../')\n",
    "from utilities.general import load_variables, sorted_eig, get_stats\n",
    "from utilities.plotting import (\n",
    "    plot_projection, plot_regression, check_mirrors, get_cmaps, table_from_dict\n",
    ")\n",
    "from utilities.kernels import linear_kernel, gaussian_kernel, center_kernel\n",
    "from utilities.classes import PCA, LR, KPCA, KRR, KPCovR\n",
    "\n",
    "cmaps = get_cmaps()\n",
    "plt.style.use('../utilities/kernel_pcovr.mplstyle')\n",
    "dbl_fig=(2*plt.rcParams['figure.figsize'][0], plt.rcParams['figure.figsize'][1])"
   ]
  },
  {
   "cell_type": "markdown",
   "metadata": {},
   "source": [
    "First, we must load the data. For a step-by-step explanation of this, please see [Importing Data](X_ImportingData.ipynb). As mentioned in the [foreword notebook](0_Foreword.ipynb), pre-computed features should be downloaded from [here](https://www.dropbox.com/s/itokckbbkvxaqsk/precomputed.npz?dl=0) and the file `precomputed.npz` should be copied to the `datasets/` folder."
   ]
  },
  {
   "cell_type": "code",
   "execution_count": null,
   "metadata": {},
   "outputs": [],
   "source": [
    "var_dict = load_variables()\n",
    "locals().update(var_dict)"
   ]
  },
  {
   "cell_type": "markdown",
   "metadata": {},
   "source": [
    "# Constructing Kernels\n",
    "\n",
    "## The Kernel Trick\n",
    "\n",
    "Many kernel methods are similar to linear methods,\n",
    "except that we take advantage of the [**kernel trick**](https://en.wikipedia.org/wiki/Kernel_method#Mathematics:_the_kernel_trick) in order to \n",
    "introduce a non-linear transformation of the feature space.\n",
    "\n",
    "The kernel trick consists in introducing a [**positive definite**](https://en.wikipedia.org/wiki/Positive-definite_kernel) function of pairs of samples, $ k(\\mathbf{x}, \\mathbf{x}^{\\prime})$, that defines implicitly a higher (possibly infinite) dimensional feature space, in which one can apply linear analysis methods. \n",
    "\n",
    "There are [many](https://en.wikipedia.org/wiki/Positive-definite_kernel#Examples_of_p.d._kernels) positive definite kernels. Common kernels are the linear (dot product) kernel,\n",
    "\\begin{equation}\n",
    "    k(\\mathbf{x}, \\mathbf{x}^{\\prime}) = \\mathbf{x}^T \\mathbf{x},\n",
    "\\end{equation}\n",
    "and the Gaussian kernel,\n",
    "\\begin{equation}\n",
    "    k(\\mathbf{x}, \\mathbf{x}^{\\prime}) = \\exp{\\left(-\\gamma\\lVert \\mathbf{x} - \\mathbf{x}^{\\prime}\\rVert^2\\right)}.\n",
    "\\end{equation}\n",
    "\n",
    "If the Gaussian kernel is used, we implicitly define an infinite dimensional feature space. To see this in detail, let's consider the simple case that $\\gamma = 1$ and  $ \\mathbf{x}, \\mathbf{x}^{\\prime}$ are scalars, which means each sample has only one feature.\n",
    "\n",
    "\\begin{equation}\n",
    "    k(\\mathbf{x}, \\mathbf{x}^{\\prime}) = \\exp{-(\\mathbf{x} - \\mathbf{x}^{\\prime})^2}\n",
    "\\end{equation}\n",
    "\n",
    "We can expand it as \n",
    "\\begin{equation}\n",
    "    k(\\mathbf{x}, \\mathbf{x}^{\\prime}) = \\mathbf{e}^{-\\mathbf{x}^2} \\mathbf{e}^{-\\mathbf{x^{\\prime}}^2}\\mathbf{e}^{2\\mathbf{xx^{\\prime}}} = \\mathbf{e}^{-\\mathbf{x}^2} \\mathbf{e}^{-\\mathbf{x^{\\prime}}^2}\\sum_{n = 0}^{\\infty} \\frac{2^n\\mathbf{x}^n\\mathbf{x^{\\prime}}^n}{\\mathbf{n}!}\n",
    "\\end{equation}\n",
    "\n",
    "This is equivalent to the inner product of two infinite dimensional vectors.\n",
    "\n",
    "\\begin{equation}\n",
    " k(\\mathbf{x}, \\mathbf{x}^{\\prime}) =  \\phi(\\mathbf{x})^T\\phi(\\mathbf{x}^{\\prime})\n",
    "\\end{equation}\n",
    "\n",
    "Where the ${n}$-th component of $\\phi(\\mathbf{x})$ is \n",
    "\n",
    "\\begin{equation}\n",
    "     \\mathbf{e}^{-\\mathbf{x}^2} \\sqrt{ \\frac{2^n} {\\mathbf{n}!}}\\mathbf{x}^n\n",
    "\\end{equation}\n",
    "\n",
    "In this notebook we use the gaussian kernel (```gaussian_kernel(XA, XB, gamma=1.0)```), however, we have also included the linear kernel function (```linear_kernel(XA, XB)```) in ```utilities/kernels.py```. You can check rather easily that if you use a linear kernel all of the kernel methods reduce explicitly to linear regression or principal component analysis in the original feature space."
   ]
  },
  {
   "cell_type": "code",
   "execution_count": null,
   "metadata": {},
   "outputs": [],
   "source": [
    "# Changing the kernels in this cell will change them throughout the notebook tutorial.\n",
    "# The function variable designates the kernel function to use throughout the notebook.\n",
    "# The string variable is used to pass to the utility classes. \n",
    "kernel_func = gaussian_kernel\n",
    "kernel_type = 'gaussian'"
   ]
  },
  {
   "cell_type": "markdown",
   "metadata": {},
   "source": [
    "The [representer theorem](https://en.wikipedia.org/wiki/Representer_theorem) guarantees that if the kernel is a positive definite function (both these two examples are) there is a Hilbert space with elements $\\phi(\\mathbf{x})$ whose dot product reproduces the kernel, i.e.\n",
    "\n",
    "\\begin{equation}\n",
    "    k(\\mathbf{x}, \\mathbf{x}^{\\prime}) = \\phi(\\mathbf{x})^T\\phi(\\mathbf{x}^{\\prime}).\n",
    "\\end{equation}\n",
    "\n",
    "This Hilbert space is known as the [**reproducing kernel Hilbert space**](https://en.wikipedia.org/wiki/Reproducing_kernel_Hilbert_space), or RKHS. If one builds a kernel matrix $\\mathbf{K}$ whose elements contain the kernel computed between the corresponding pair of samples, \n",
    "\n",
    "\\begin{equation}\n",
    "    K_{ij} = k(\\mathbf{x}_i, \\mathbf{x}_j)\n",
    "\\end{equation}\n",
    "\n",
    "the formal relation with the reproducing features can be written in a matrix notation\n",
    "\n",
    "\\begin{equation}\n",
    "\\quad \\mathbf{K} = \\mathbf{\\Phi_X\\Phi_X^T}.\n",
    "\\end{equation}\n",
    "\n",
    "$\\mathbf{\\Phi_X}$ indicates a matrix that holds the values of the RKHS features for each sample in $\\mathbf{X}$, which means that $\\mathbf{X}$and $\\mathbf{\\Phi_X}$ have the same number of samples, but different numbers of features. To simplify the notation, in this notebook we drop the $\\mathbf{X}$ subscript and refer to this matrix simply as $\\mathbf{\\Phi}$."
   ]
  },
  {
   "cell_type": "code",
   "execution_count": null,
   "metadata": {},
   "outputs": [],
   "source": [
    "K_train_raw = kernel_func(X_train, X_train)"
   ]
  },
  {
   "cell_type": "markdown",
   "metadata": {},
   "source": [
    "It is important to realize that even if in general $\\phi(\\mathbf{x})$ is not known, _for a given data set_ the representer theorem provides an explicit construction for an approximation of the RKHS features. The construction is very closely related to the KPCA method that we discuss below. \n",
    "\n",
    "Start by writing an eigendecomposition of the kernel matrix, \n",
    "\n",
    "\\begin{equation}\n",
    "    \\mathbf{K} = \\mathbf{U_K} \\mathbf{\\Lambda_K} \\mathbf{U_K}^T.\n",
    "\\end{equation}\n",
    "\n",
    "If one defines \n",
    "\\begin{equation}\n",
    "\\mathbf{\\Phi} =  \\mathbf{U_K} \\mathbf{\\Lambda_K}^{1/2} = \\mathbf{K} \\mathbf{U_K} \\mathbf{\\Lambda_K}^{-1/2}\n",
    "\\end{equation}\n",
    "one sees that $\\mathbf{\\Phi}\\mathbf{\\Phi}^T = \\mathbf{K}$: the eigenvectors of the kernel matrix make it possible to construct a set of features whose scalar product reproduces exactly the values of the kernel for the dataset. \n",
    "\n",
    "The second equality is important because it provides a recipe to build an _approximate_ set of RKHS features for a _new_ set of points. If $\\mathbf{K}_{NN}$ indicates the kernel matrix for the train set, and the matrix $\\mathbf{K}_{N'N}$ contains the kernels between some new (e.g. test-set) samples and the train samples, which means the size of $\\mathbf{K}_{N'N}$  is $n_{new\\ samples}\\times n_{train\\ sample}$,  one can compute \n",
    "\\begin{equation}\n",
    "\\mathbf{\\Phi}_{N'N} = \\mathbf{K}_{N'N} \\mathbf{U} \\mathbf{\\Lambda}^{-1/2},\n",
    "\\end{equation}\n",
    "where $\\mathbf{U}$ and $\\mathbf{\\Lambda}$ refer to the eigendecomposition of the square $\\mathbf{K}_{NN}$.\n",
    "Then, $\\mathbf{\\Phi}_{N'N}$ is a matrix whose entries approximate the RKHS features for the new set of points. "
   ]
  },
  {
   "cell_type": "code",
   "execution_count": null,
   "metadata": {},
   "outputs": [],
   "source": [
    "v_K, U_K = sorted_eig(K_train_raw, thresh=0)\n",
    "\n",
    "Phi = np.matmul(U_K, np.diag(np.sqrt(v_K)))\n",
    "\n",
    "print(np.linalg.norm( (K_train_raw - np.matmul(Phi,Phi.T)) ) )"
   ]
  },
  {
   "cell_type": "markdown",
   "metadata": {},
   "source": [
    "## Kernel Centering"
   ]
  },
  {
   "cell_type": "markdown",
   "metadata": {},
   "source": [
    "Just as it is often convenient to center features for linear methods, it is often beneficial to work with kernels that are also \"centered\". Centering a kernel can be understood in terms of centering of the associated RKHS features.  \n",
    "\n",
    "Let us first introduce the centering matrix $\\mathbf{1}_{N'N}$, which is just is a $N'\\times N$ matrix for which each element takes value $1/N$. \n",
    "\n",
    "Using the expression above for $\\mathbf{\\Phi}$, one can compute \n",
    "\n",
    "\\begin{equation}\n",
    "\\bar{\\mathbf{\\Phi}}_{N'N} = \\mathbf{1}_{N'N} \\mathbf{K}_{NN} \\mathbf{U} \\mathbf{\\Lambda}^{-1/2}\n",
    "\\end{equation}\n",
    "\n",
    "A similar centering matrix can be built for $\\mathbf{\\Phi}_{NN}$\n",
    "\n",
    "\\begin{equation}\n",
    "\\bar{\\mathbf{\\Phi}}_{NN} = \\mathbf{1}_{NN} \\mathbf{K}_{NN} \\mathbf{U} \\mathbf{\\Lambda}^{-1/2}\n",
    "\\end{equation}\n",
    "\n",
    "The centered kernel $\\tilde{\\mathbf{K}}_{N'N}$ reads\n",
    "\n",
    "\\begin{equation}\n",
    "\\tilde{\\mathbf{K}}_{N'N} = (\\mathbf{\\Phi}_{N'N} - \\bar{\\mathbf{\\Phi}}_{N'N})(\\mathbf{\\Phi}_{NN}-\\bar{\\mathbf{\\Phi}}_{NN})^T = \n",
    "\\mathbf{K}_{N'N} -  \\mathbf{1}_{N'N} \\mathbf{K}_{NN} -  \\mathbf{K}_{N'N}\\mathbf{1}_{NN}\n",
    "+ \\mathbf{1}_{N'N} \\mathbf{K}_{NN} \\mathbf{1}_{NN}.\n",
    "\\end{equation}\n",
    "\n",
    "which can be computed without the need of ever evaluating explicitly the RKHS features.\n",
    "This is a common pattern in kernel methods: RKHS features allow casting problems in a linear\n",
    "language, but eventually the linear problem can yield an equation in which one only needs to evaluate the kernel function."
   ]
  },
  {
   "cell_type": "markdown",
   "metadata": {},
   "source": [
    "In this notebook, we center the kernels, which can be done with a utility function"
   ]
  },
  {
   "cell_type": "code",
   "execution_count": null,
   "metadata": {},
   "outputs": [],
   "source": [
    "K_train = center_kernel(K_train_raw)\n",
    "K_scale = np.trace(K_train) / K_train.shape[0]\n",
    "\n",
    "K_train /= K_scale"
   ]
  },
  {
   "cell_type": "markdown",
   "metadata": {},
   "source": [
    "## The Testing Set Kernel\n",
    "\n",
    "For new data, we must generate a new kernel. Notice that a kernel takes *two* sets of data as arguments, one of which can be our testing $\\mathbf{X}_{N'}$ and the other the training $\\mathbf{X}_N$. This contains the kernels computed between all of the test set samples $N'$ and the train set samples $N$. This can be computed as "
   ]
  },
  {
   "cell_type": "code",
   "execution_count": null,
   "metadata": {},
   "outputs": [],
   "source": [
    "K_test = kernel_func(X_test, X_train)"
   ]
  },
  {
   "cell_type": "markdown",
   "metadata": {},
   "source": [
    "We center with the training kernel as reference, as discussed above"
   ]
  },
  {
   "cell_type": "code",
   "execution_count": null,
   "metadata": {},
   "outputs": [],
   "source": [
    "# centering relative to the approximate RHKS defined by\n",
    "# the training kernel matrix can be achieved specifying\n",
    "# K_train as the reference kernel matrix\n",
    "\n",
    "K_test = center_kernel(K_test, reference=K_train_raw)"
   ]
  },
  {
   "cell_type": "code",
   "execution_count": null,
   "metadata": {},
   "outputs": [],
   "source": [
    "K_test / K_scale"
   ]
  },
  {
   "cell_type": "markdown",
   "metadata": {},
   "source": [
    "# Kernel PCA (KPCA)\n",
    "\n",
    "In [kernel principal component analysis](https://en.wikipedia.org/wiki/Kernel_principal_component_analysis)\n",
    "(KPCA) we take advantage of the kernel in order to \n",
    "introduce a non-linear transformation of the feature space \n",
    "[(Scholkopf 1996)](http://www.face-rec.org/algorithms/Kernel/kernelPCA_scholkopf.pdf), \n",
    "[(Scholkopf 1998)](http://www.doi.org/10.1162/089976698300017467), and then proceed to single out the largest-variance directions in RKHS. \n",
    "\n",
    "With the linear (dot product) kernel, performing KPCA with a linear kernel is equivalent to performing standard PCA."
   ]
  },
  {
   "cell_type": "markdown",
   "metadata": {},
   "source": [
    "## The Principal Components\n",
    "\n",
    "KPCA proceeds analogously to PCA. First, the eigenvalues and eigenvectors of $\\mathbf{K}$ are computed:\n",
    "\\begin{equation}\n",
    "    \\mathbf{K} = \\mathbf{U_K} \\mathbf{\\Lambda_K} \\mathbf{U_K}^T\n",
    "\\end{equation}"
   ]
  },
  {
   "cell_type": "code",
   "execution_count": null,
   "metadata": {},
   "outputs": [],
   "source": [
    "v_K, U_K = sorted_eig(K_train, thresh=0)"
   ]
  },
  {
   "cell_type": "markdown",
   "metadata": {},
   "source": [
    "## The KPCA Projection\n",
    "\n",
    "The KPCA projection may then be computed taking the first $n_{PCA}$ components \n",
    "\\begin{equation}\n",
    "\\mathbf{T}=\\mathbf{\\hat{U}_K}\\mathbf{\\hat{\\Lambda}_K}^{1/2} = \\mathbf{\\hat{U}_K}\\mathbf{\\hat{\\Lambda}_K} (\\mathbf{\\hat{U}_K}^T\\mathbf{\\hat{U}_K}) \\mathbf{\\hat{\\Lambda}_K}^{-1/2} = \\mathbf{K} \\mathbf{\\hat{U}_K} \\mathbf{\\hat{\\Lambda}_K}^{-1/2}\n",
    "\\end{equation}\n",
    "\\begin{equation}\n",
    "    \\mathbf{T} = \\mathbf{K}\\mathbf{P}_{KT} = \\mathbf{K} \\mathbf{\\hat{U}_K} \\mathbf{\\hat{\\Lambda}_K}^{-1/2}.\n",
    "\\end{equation}"
   ]
  },
  {
   "cell_type": "markdown",
   "metadata": {},
   "source": [
    "**Remember that in PCA, the projection $\\mathbf{T} = \\mathbf{X}\\mathbf{U}_C$. So why the factor of $\\mathbf{\\Lambda}_K^{-1/2}$?**\n",
    "\n",
    "The eigenvectors of $\\mathbf{K} = \\mathbf{\\Phi}\\mathbf{\\Phi}^T$ are in fact analogous to the eigenvectors of the Gram matrix $\\mathbf{X}\\mathbf{X}^T$ and thereby related to those of the covariance $\\mathbf{C} = \\mathbf{X}^T\\mathbf{X} = \\mathbf{U}_C \\mathbf{\\Lambda}_C \\mathbf{U}_C^T$ by $\\mathbf{X}\\mathbf{U_C}$, which is not normalized. In essence, the $\\mathbf{\\Lambda}_K^{-1/2}$ factor serves to normalize our projection matrix. [(Tipping 2001)](https://papers.nips.cc/paper/1791-sparse-kernel-principal-component-analysis.pdf) \n",
    "\n",
    "Note also that the KPCA latent space corresponds to the highest-variance components in the RKHS: if one does not truncate the latent space, $\\mathbf{T}=\\mathbf{\\Phi}$"
   ]
  },
  {
   "cell_type": "code",
   "execution_count": null,
   "metadata": {},
   "outputs": [],
   "source": [
    "n_PC = 2"
   ]
  },
  {
   "cell_type": "code",
   "execution_count": null,
   "metadata": {},
   "outputs": [],
   "source": [
    "PKT = np.matmul(U_K[:,:n_PC], \n",
    "                np.diagflat(1.0/np.sqrt(v_K[0:n_PC])))"
   ]
  },
  {
   "cell_type": "markdown",
   "metadata": {},
   "source": [
    "The expression for the testing data is then identical to that for the projection of the train set:\n",
    "\\begin{equation}\n",
    "    \\mathbf{T} = \\mathbf{K}_{N'N} \\mathbf{P}_{KT}\n",
    "\\end{equation}\n",
    "$\\mathbf{P}_{KT}$ is the projection obtained during training, while the $\\mathbf{K}_{N'N}$ indicates the kernel between the test set and the training points."
   ]
  },
  {
   "cell_type": "code",
   "execution_count": null,
   "metadata": {},
   "outputs": [],
   "source": [
    "T_KPCA_train = np.matmul(K_train, PKT)\n",
    "T_KPCA_test = np.matmul(K_test, PKT)"
   ]
  },
  {
   "cell_type": "markdown",
   "metadata": {},
   "source": [
    "**Note**: if we used a linear kernel, the projection would be identical to the PCA projection (modulo reflection, since the sign of the eigenvectors is not defined), and it would likewise correspond to the Classical MDS solution."
   ]
  },
  {
   "cell_type": "code",
   "execution_count": null,
   "metadata": {},
   "outputs": [],
   "source": [
    "fig, axes = plt.subplots(1, 2, figsize=dbl_fig)\n",
    "plot_projection(Y_train, T_KPCA_train, \n",
    "                fig=fig, ax=axes[0], \n",
    "                title=\"KPCA of Training Data\", **cmaps)\n",
    "plot_projection(Y_test, T_KPCA_test, \n",
    "                fig=fig, ax=axes[1], \n",
    "                title=\"KPCA of Testing Data\", **cmaps)\n",
    "fig.subplots_adjust(wspace=0.4)"
   ]
  },
  {
   "cell_type": "markdown",
   "metadata": {},
   "source": [
    "Even though this is not done very often (because the kernel acts in a different space than the original feature space) it is possible to reconstruct an approximation of the feature vector based on the KPCA latent space. Consider this like \"predicting\" $\\mathbf{X}$, similar to predicting $\\mathbf{Y}$ in linear regression. The projection matrix $\\mathbf{P}_{TX}$ corresponds to the least-square weights\n",
    "    \n",
    "\\begin{equation}    \n",
    "\\mathbf{P}_{TX} = (\\mathbf{T}\\mathbf{T}^T)^{-1}\\mathbf{T}^T \\mathbf{X} =  \\mathbf{\\hat{\\Lambda}}_K^{-1} \\mathbf{T}^T \\mathbf{X}\n",
    "\\end{equation}\n",
    "\n",
    "Where the factor of $\\mathbf{\\Lambda_K}^{-1}$ arises from the fact that\n",
    "$\\mathbf{T}^T\\mathbf{T}=\n",
    "\\mathbf{\\Lambda_K}^{-1/2}\\mathbf{U_K}^T\\mathbf{K}^T\\mathbf{K}\\mathbf{U_K}\\mathbf{\\Lambda_K}^{-1/2}=\n",
    "\\mathbf{\\Lambda_K}^{1/2}\\mathbf{U_K}^T\\mathbf{U_K}\\mathbf{\\Lambda_K}^{1/2}=\n",
    "\\mathbf{\\Lambda_K}$."
   ]
  },
  {
   "cell_type": "code",
   "execution_count": null,
   "metadata": {},
   "outputs": [],
   "source": [
    "PTX = np.matmul(np.diagflat(1/((v_K[:n_PC]))) ,            \n",
    "    np.matmul(T_KPCA_train.T, X_train))\n",
    "\n",
    "Xr_train = np.matmul(T_KPCA_train, PTX)\n",
    "Xr_test = np.matmul(T_KPCA_test, PTX)"
   ]
  },
  {
   "cell_type": "markdown",
   "metadata": {},
   "source": [
    "The KPCA projection approximates the kernel matrix, so one can check for convergence using the [Frobenius norm](https://en.wikipedia.org/wiki/Matrix_norm#Frobenius_norm)."
   ]
  },
  {
   "cell_type": "code",
   "execution_count": null,
   "metadata": {},
   "outputs": [],
   "source": [
    "K_approx_train = np.matmul(T_KPCA_train,T_KPCA_train.T)\n",
    "\n",
    "K_test_test = kernel_func(X_test, X_test)\n",
    "K_test_test = center_kernel(K_test_test)\n",
    "K_approx_test = np.matmul(T_KPCA_test,T_KPCA_test.T)\n",
    "\n",
    "table_from_dict([get_stats(x=X_train, \n",
    "                           xr=Xr_train,\n",
    "                           y=Y_train, \n",
    "                           t=T_KPCA_train, \n",
    "                           k=K_train, \n",
    "                           kapprox=K_approx_train), \n",
    "                 get_stats(x=X_test, \n",
    "                           xr=Xr_test,\n",
    "                           y=Y_test, \n",
    "                           t=T_KPCA_test, \n",
    "                           k=K_test_test, \n",
    "                           kapprox=K_approx_test)], \n",
    "                 headers = [\"Training\", \"Testing\"], \n",
    "                 title=\"KPCA\")"
   ]
  },
  {
   "cell_type": "markdown",
   "metadata": {},
   "source": [
    "# Kernel Ridge Regression (KRR)"
   ]
  },
  {
   "cell_type": "markdown",
   "metadata": {},
   "source": [
    "## Finding the KRR Weights\n",
    "Just as in KPCA, in kernel ridge regression (KRR) we can use the kernel trick to make property predictions [(Saunders 1998)](https://eprints.soton.ac.uk/258942/1/Dualrr_ICML98.pdf). In KRR, the model takes the form\n",
    "\\begin{equation}\n",
    "    \\hat{\\mathbf{Y}}_{KRR} = \\mathbf{K} \\mathbf{P}_{KY},\n",
    "\\end{equation}\n",
    "\n",
    "where $\\mathbf{P}_{KY}$ is a vector of regression weights. The regression weights can be computed using\n",
    "\n",
    "\\begin{equation}\n",
    "    \\mathbf{P}_{KY} = \\left( \\mathbf{K} + \\lambda \\mathbf{I} \\right)^{-1}\\mathbf{Y}\n",
    "\\end{equation}\n",
    "\n",
    "where $\\lambda$ is the regularization parameter \n",
    "[(Girosi 1995)](https://pdfs.semanticscholar.org/96af/5da062cee7ce50fc0624654c61363506772b.pdf),\n",
    "[(Smola 2000)](https://pdfs.semanticscholar.org/dd09/78a594290f6dc530e65983d79a056874185c.pdf), \n",
    "[(Welling)](https://www.ics.uci.edu/~welling/classnotes/papers_class/Kernel-Ridge.pdf). This parameter can be set to some small fraction of the maximum eigenvalue $\\lambda_{max}$ of $\\mathbf{K}$, e.g., $\\lambda = 10^{-16}\\lambda_{max}$, or it can be determined through cross-validation."
   ]
  },
  {
   "cell_type": "code",
   "execution_count": null,
   "metadata": {},
   "outputs": [],
   "source": [
    "lambda_max = np.amax(np.linalg.eigvalsh(K_train))\n",
    "regularization=1e-4\n",
    "lambda_reg = lambda_max * regularization\n",
    "\n",
    "PKY_krr = np.linalg.solve(K_train + lambda_reg*np.eye(n_train), \n",
    "                          Y_train)"
   ]
  },
  {
   "cell_type": "markdown",
   "metadata": {},
   "source": [
<<<<<<< HEAD
    "Our regularization is {{regularization*lambda_max}}.\n",
    "\n",
    "**Note**: To display the value of the regularization parameter, you should [enable the jupyter contrib nbextension](https://stackoverflow.com/questions/52812231/print-variable-in-jupyter-notebook-markdown-cell-python)."
=======
    "Our regularization is {{regularization*lambda_max}}."
>>>>>>> bb4bd46c
   ]
  },
  {
   "cell_type": "markdown",
   "metadata": {},
   "source": [
    "We then predict our properties using the training and testing kernels."
   ]
  },
  {
   "cell_type": "code",
   "execution_count": null,
   "metadata": {},
   "outputs": [],
   "source": [
    "Y_krr_train = np.matmul(K_train, PKY_krr)\n",
    "Y_krr_test = np.matmul(K_test, PKY_krr)\n",
    "\n",
    "fig, axes = plt.subplots(1,2, figsize=dbl_fig)\n",
    "\n",
    "plot_regression(Y_train[:,0], Y_krr_train[:,0], title=\"Kernel Ridge Regression: Training Set\", fig=fig, ax=axes[0], **cmaps)\n",
    "plot_regression(Y_test[:,0], Y_krr_test[:,0], title=\"Kernel Ridge Regression: Testing Set\", fig=fig, ax=axes[1], **cmaps)"
   ]
  },
  {
   "cell_type": "markdown",
   "metadata": {},
   "source": [
    "## KRR as regression in RKHS\n",
    "\n",
    "It is instructive to see how KRR is equivalent to ridge regression in RKHS features. In other words, the equation for ridge regression is equivalent to the equation for _kernel_ ridge regression when $\\mathbf{X}$ is replaced with $\\mathbf{\\Phi}$.\n",
    "\n",
    "\\begin{equation}\n",
    "    \\hat{\\mathbf{Y}}_{KRR} = \\mathbf{\\Phi} (\\mathbf{\\Phi}^T\\mathbf{\\Phi} \n",
    "      + \\lambda \\mathbf{I})^{-1} \\mathbf{\\Phi}^T \\mathbf{Y} =\n",
    "   \\mathbf{\\Phi} \\mathbf{\\Phi}^T   (\\mathbf{\\Phi}\\mathbf{\\Phi}^T\n",
    "      + \\lambda \\mathbf{I})^{-1} \\mathbf{Y} = \\mathbf{K} (\\mathbf{K}+\\lambda \\mathbf{I})^{-1} \\mathbf{Y}\n",
    "\\end{equation}\n",
    "\n",
    "where the second step can be proven through a Taylor expansion, where any function $f(A^T A) * A^T$ can be rewritten as $A^T*f(A A^T)$ by expanding it in the form $\\sum_k c_k (A^T A)^k A^T  = A^T \\sum_k c_k (A A^T)^k$.\n",
    "\n",
    "<!---\n",
    "omes from the relation\n",
    "\\begin{equation}\n",
    "\\left(\\mathbf{B}^T\\mathbf{RB} + \\mathbf{P}^{-1}\\right)^{-1}\\mathbf{B}^T\\mathbf{R}^{-1} = \\mathbf{B}^T \\left(\\mathbf{B}\\mathbf{P}\\mathbf{B}^T + \\mathbf{R}\\right)\n",
    "\\end{equation}\n",
    "whenever $\\mathbf{P}$ and $\\mathbf{R}$ are positive definite. Here, because $\\mathbf{B} = \\mathbf{\\Phi}$, $\\mathbf{P} = \\mathbf{I}$ and $\\mathbf{R} = \\lambda \\mathbf{I}$, the relation holds. [(Matrix Cookbook)](https://www.math.uwaterloo.ca/~hwolkowi/matrixcookbook.pdf), [(Welling)](https://www.ics.uci.edu/~welling/classnotes/papers_class/Kernel-Ridge.pdf)\n",
    "--->"
   ]
  },
  {
   "cell_type": "markdown",
   "metadata": {},
   "source": [
    "## Error and Loss\n",
    "\n",
    "Here our loss function is:\n",
    "\n",
    "\\begin{equation}\n",
    "\\ell = \\left\\lVert \\mathbf{Y} - \\mathbf{K}\\mathbf{P}_{KY}\\right\\rVert^2\n",
    "\\end{equation}\n",
    "\n",
    "which we can compare to that of ridge regression. Note how the additional flexibility afforded by the non-linear kernel halves the MSE. By reducing the regularization, one could reduce the train set error essentially to zero: in fact, the best regularization needs to be determined by cross-validation, or by using an external test set. "
   ]
  },
  {
   "cell_type": "code",
   "execution_count": null,
   "metadata": {},
   "outputs": [],
   "source": [
    "lr = LR(regularization=regularization)\n",
    "\n",
    "lr.fit(X_train, Y_train)\n",
    "Y_lr = lr.transform(X_test)\n",
    "\n",
    "table_from_dict([get_stats(x=X_test, \n",
    "                           yp=Y_lr,\n",
    "                           y=Y_test, \n",
    "                           ), \n",
    "                 get_stats(x=X_test, \n",
    "                           yp=Y_krr_test,\n",
    "                           y=Y_test, \n",
    "                           k=K_test)], \n",
    "                 headers = [\"LR\", \"KRR\"]\n",
    "               )"
   ]
  },
  {
   "cell_type": "markdown",
   "metadata": {},
   "source": [
    "## Choosing a Regularization Parameter\n",
    "\n",
    "Similar to in linear/ridge regression, including some regularization is equivalent to introducing a $\\mathcal{L}^2$ penalty in the loss, associated to $\\left\\lVert \\mathbf{P}_{KY} \\right\\rVert^2$. Here we express it as a fraction of the maximum eigenvalue. While the regularization is used here just to avoid overfitting, it can also be interpreted -- as it is done in the context of Gaussian process regression -- as a measure of the level of noise that is present in the training data."
   ]
  },
  {
   "cell_type": "code",
   "execution_count": null,
   "metadata": {},
   "outputs": [],
   "source": [
    "regularizations = np.linspace(-10, -2, 24)\n",
    "krrs = [KRR(regularization=10**i, kernel_type=kernel_type) \n",
    "        for i in regularizations]\n",
    "\n",
    "for k in krrs:\n",
    "    k.fit(X=X_train, K=K_train, Y=Y_train)"
   ]
  },
  {
   "cell_type": "code",
   "execution_count": null,
   "metadata": {},
   "outputs": [],
   "source": [
    "coeff_deter = np.array([k.statistics(X=X_test, \n",
    "                                     Y=Y_test, \n",
    "                                     K=K_test)['Coefficient of Determination<br>($R^2$)'] for k in krrs])\n",
    "best_regularization = 10**regularizations[coeff_deter.argmax()]"
   ]
  },
  {
   "cell_type": "markdown",
   "metadata": {},
   "source": [
<<<<<<< HEAD
    "Even small regularizations lead to an increase in accuracy for predicting out-of-sample data. The best regularization here is {{round(best_regularization, 8)}}.\n",
    "\n",
    "**Note**: To display the value of the best regularization, you should [enable the jupyter contrib nbextension](https://stackoverflow.com/questions/52812231/print-variable-in-jupyter-notebook-markdown-cell-python)."
=======
    "Even small regularizations lead to an increase in accuracy for predicting out-of-sample data. The best regularization here is {{round(best_regularization, 8)}}."
>>>>>>> bb4bd46c
   ]
  },
  {
   "cell_type": "code",
   "execution_count": null,
   "metadata": {},
   "outputs": [],
   "source": [
    "plt.semilogx(10**regularizations, coeff_deter, marker='o', zorder=-1)\n",
    "plt.scatter(best_regularization,\n",
    "            max(coeff_deter), marker='o', color='r',\n",
    "           )\n",
    "\n",
    "plt.xlabel(r\"$\\lambda$\")\n",
    "plt.ylabel(r\"$R^2$\")\n",
    "\n",
    "plt.title(r\"Effect of $\\lambda$ on $R^2$ for Kernel Ridge Regression\")\n",
    "\n",
    "plt.show()"
   ]
  },
  {
   "cell_type": "markdown",
   "metadata": {},
   "source": [
    "# Kernel PCovR "
   ]
  },
  {
   "cell_type": "markdown",
   "metadata": {},
   "source": [
    "## Derivation of KPCovR\n",
    "Formulating a kernelized version of PCovR is surprisingly simple. One just needs to write formally the expressions using the RKHS features in lieu of the linear features, and combine them into a kernel matrix to obtain the final expression.\n",
    "\n",
    "As an important reminder, $\\tilde{\\mathbf{K}}$ represents the modified Gram matrix used in PCovR, given by\n",
    "\n",
    "\\begin{equation}\n",
    "    \\tilde{\\mathbf{K}} = \\alpha \\mathbf{XX}^T\n",
    "    + (1 - \\alpha) \\hat{\\mathbf{Y}} \\hat{\\mathbf{Y}}^T,\n",
    "\\end{equation}\n",
    "\n",
    "versus $\\mathbf{K}$, which is our kernel matrix.\n",
    "\n",
    "To construct a PCovR based upon the kernel matrix, we first need to use the approximate $\\hat{\\mathbf{Y}}$ obtained from (possibly regularized) KRR:\n",
    "\n",
    "\\begin{equation}\n",
    "\\hat{\\mathbf{Y}} = \\mathbf{K}\\left(\\mathbf{K}+\\mathbf{I}\\lambda\\right)^{-1}\\mathbf{Y},\n",
    "\\end{equation} \n",
    "\n",
    "and to substitute $\\mathbf{K} = \\mathbf{\\Phi \\Phi}^T$ for $ \\mathbf{XX}^T$. \n",
    "\n",
    "We choose to normalize our kernel matrix dividing by the factor  $\\operatorname{Tr}(\\mathbf{K})/N$, so as to obtain a similar balancing of the LR and PCA parts of the loss as is used for linear PCovR. Thus we finally get\n",
    "\n",
    "\\begin{equation}\n",
    "    \\tilde{\\mathbf{K}} = \\alpha \\frac{\\mathbf{K}} {\\operatorname{Tr}(\\mathbf{K})/N} \n",
    "    + (1 - \\alpha) \\hat{\\mathbf{Y}} \\hat{\\mathbf{Y}}^T.\n",
    "\\end{equation}"
   ]
  },
  {
   "cell_type": "code",
   "execution_count": null,
   "metadata": {},
   "outputs": [],
   "source": [
    "alpha = 0.5\n",
    "\n",
    "regularization = 1e-12\n",
    "\n",
    "krr = KRR(regularization=regularization, kernel_type=kernel_type)\n",
    "krr.fit(X_train, Y_train)\n",
    "Yhat_train = krr.transform(X_train).reshape(-1,Y.shape[-1])\n",
    "PKY = krr.PKY\n",
    "\n",
    "K_pca = K_train/(np.trace(K_train)/n_train)\n",
    "K_lr  = np.matmul(Yhat_train, Yhat_train.T)\n",
    "    \n",
    "Kt = (alpha*K_pca) + (1.0-alpha)*K_lr"
   ]
  },
  {
   "cell_type": "markdown",
   "metadata": {},
   "source": [
    "## Projecting into Latent Space\n",
    "\n",
    "The projection can be obtained as in the linear PCovR case, combining eigenvalues and eigenvectors of $\\tilde{\\mathbf{K}}$\n",
    "\n",
    "\\begin{equation}\n",
    "\\mathbf{T} = \\mathbf{K}\\mathbf{P}_{KT} = \\tilde{\\mathbf{K}}\\mathbf{\\hat{U}_{\\tilde{\\mathbf{K}}}}\\mathbf{\\Lambda_{\\tilde{\\mathbf{K}}}}^{-1/2}\n",
    "\\end{equation}"
   ]
  },
  {
   "cell_type": "code",
   "execution_count": null,
   "metadata": {},
   "outputs": [],
   "source": [
    "v_Kt, U_Kt = sorted_eig(Kt, thresh=regularization)\n",
    "\n",
    "# note that Kt might have a large null space\n",
    "print(\"Size {} vs {}\".format(len(v_Kt),len(Kt)))\n",
    "\n",
    "T = np.matmul(Kt, U_Kt[:, :n_PC])\n",
    "T = np.matmul(T, np.diagflat(1.0/np.sqrt(v_Kt[:n_PC])))"
   ]
  },
  {
   "cell_type": "markdown",
   "metadata": {},
   "source": [
    "Given each portion of $\\tilde{\\mathbf{K}}$ contains a factor of $\\mathbf{K}$\n",
    "\n",
    "\\begin{equation}\n",
    "\\mathbf{\\tilde{K}} = \\left(\\alpha \\frac{\\mathbf{K}} {\\operatorname{Tr}(\\mathbf{K})/N} + (1 - \\alpha)\n",
    "\\mathbf{K}\\left(\\mathbf{K}+\\mathbf{I}\\lambda\\right)^{-1}\\mathbf{YY}^T \\left(\\mathbf{K}+\\mathbf{I}\\lambda\\right)^{-1} \\mathbf{K}\n",
    "\\right)\n",
    "\\end{equation}\n",
    "\n",
    "We can find our projector by dividing $\\tilde{\\mathbf{K}}\\mathbf{\\hat{U}_{\\tilde{\\mathbf{K}}}}\\mathbf{\\Lambda_{\\tilde{\\mathbf{K}}}}^{-1/2}$ by $\\mathbf{K}$, \n",
    "\n",
    "\\begin{equation}\n",
    "\\mathbf{P}_{KT} = \\left(\n",
    " \\alpha\\frac{\\mathbf{I}}{\\operatorname{Tr}{(\\mathbf{K})}/N}\n",
    "+ (1 - \\alpha)\n",
    "\\left(\\mathbf{K}+\\mathbf{I}\\lambda\\right)^{-1}\\mathbf{YY}^T \\left(\\mathbf{K}+\\mathbf{I}\\lambda\\right)^{-1} \\mathbf{K}\n",
    "\\right)  \\mathbf{\\hat{U}_{\\tilde{\\mathbf{K}}}}\\mathbf{\\Lambda_{\\tilde{\\mathbf{K}}}}^{-1/2}\n",
    "\\end{equation}\n",
    "\n",
    "\n",
    "\\begin{equation}\n",
    "\\mathbf{P}_{KT} = \\left(\n",
    " \\alpha\\frac{\\mathbf{I}}{\\operatorname{Tr}{(\\mathbf{K})}/N}\n",
    "+ (1 - \\alpha)\n",
    "\\mathbf{P}_{KY}\\mathbf{\\hat{Y}}^T\n",
    "\\right)  \\mathbf{\\hat{U}_{\\tilde{\\mathbf{K}}}}\\mathbf{\\Lambda_{\\tilde{\\mathbf{K}}}}^{-1/2}\n",
    "\\end{equation}\n"
   ]
  },
  {
   "cell_type": "code",
   "execution_count": null,
   "metadata": {},
   "outputs": [],
   "source": [
    "P_krr = np.matmul(PKY, Yhat_train.T)\n",
    "\n",
    "P_kpca = np.eye(n_train)/(np.trace(K_train)/n_train)\n",
    "    \n",
    "P = (alpha*P_kpca) + (1.0-alpha)*P_krr\n",
    "PKT = np.matmul(P,np.matmul(U_Kt[:,:n_PC], np.diag(1/np.sqrt(v_Kt[:n_PC])) ))"
   ]
  },
  {
   "cell_type": "markdown",
   "metadata": {},
   "source": [
    "We can confirm that this gives the same $\\mathbf{T}$ as above and similarly project the test kernel."
   ]
  },
  {
   "cell_type": "code",
   "execution_count": null,
   "metadata": {},
   "outputs": [],
   "source": [
    "T_kpcovr_train = np.matmul(K_train, PKT)\n",
    "T_kpcovr_test = np.matmul(K_test, PKT)\n",
    "\n",
    "print(np.linalg.norm(T-T_kpcovr_train))"
   ]
  },
  {
   "cell_type": "code",
   "execution_count": null,
   "metadata": {},
   "outputs": [],
   "source": [
    "fig, axes = plt.subplots(1,2, figsize=dbl_fig)\n",
    "\n",
    "ref = KPCA(n_PC=2, kernel_type=kernel_type)\n",
    "ref.fit(X_train)\n",
    "xref = ref.transform(X_test)\n",
    "\n",
    "plot_projection(Y_test, T_kpcovr_test, fig=fig, ax=axes[0], \n",
    "                title = r\"KPCovR ($\\alpha={}$)\".format(alpha), **cmaps)\n",
    "plot_projection(Y_test, xref, fig=fig, ax=axes[1], title = \"KPCA\", **cmaps)\n",
    "\n",
    "fig.suptitle(r\"These will become increasingly different as $\\alpha \\to 0.0.$\", \n",
    "             y=0.0, fontsize=plt.rcParams['font.size']+6)\n",
    "\n",
    "fig.subplots_adjust(hspace=0.3)\n",
    "plt.show()"
   ]
  },
  {
   "cell_type": "markdown",
   "metadata": {},
   "source": [
    "The structure-property relationship is revealed more clearly in the result of PCovR."
   ]
  },
  {
   "cell_type": "markdown",
   "metadata": {},
   "source": [
    "## Predicting Properties \n",
    "\n",
    "Similar PCovR, to get the KRR prediction we should compute $\\mathbf{P}_{TY}$ such that\n",
    "$\\mathbf{Y} = \\mathbf{K}\\mathbf{P}_{KT}\\mathbf{P}_{TY} = \\mathbf{T} \\mathbf{P}_{TY}$. Recall when we derived linear regression, the optimal weights $\\mathbf{P}_{KY}$ were given by the pseudoinverse of our input variable, subject to some regularization. Using this same logic, $\\mathbf{P}_{TY}$ is given by\n",
    "\n",
    "\\begin{equation}\n",
    "\\mathbf{P}_{TY}=(\\mathbf{T}^T\\mathbf{T})^{-1}\\mathbf{T}^T \\mathbf{Y}=\n",
    "\\mathbf{\\Lambda}_{\\tilde{K}}^{-1}\\mathbf{T}^T \\mathbf{Y}\n",
    "\\end{equation}\n",
    "\n",
    "**Note:** even though $\\mathbf{K}$ must be computed with all the points in the train set, the \n",
    "prediction uses only the projections in the KPCA space, so the latent KPCovR variables explain fully \n",
    "structure-property relations."
   ]
  },
  {
   "cell_type": "code",
   "execution_count": null,
   "metadata": {},
   "outputs": [],
   "source": [
    "PTY = np.matmul(np.diagflat(1/((v_Kt[:n_PC]))),\n",
    "                np.matmul(T_kpcovr_train.T, Y_train))\n",
    "Ypred = np.matmul(K_test,np.matmul(PKT, PTY))"
   ]
  },
  {
   "cell_type": "code",
   "execution_count": null,
   "metadata": {},
   "outputs": [],
   "source": [
    "fig, axes = plt.subplots(1,2, figsize=dbl_fig)\n",
    "\n",
    "ref = KRR(regularization=regularization, kernel_type=kernel_type)\n",
    "ref.fit(X_train, Y_train)\n",
    "yref = ref.transform(X_test)\n",
    "\n",
    "errors = np.concatenate((np.abs(Ypred-Y_test),np.abs(yref-Y_test)))\n",
    "\n",
    "plot_regression(Y_test[:,0], Ypred[:,0], fig=fig, ax=axes[0], \n",
    "                vmin=errors.min(), vmax=errors.max(),\n",
    "                title = r\"KPCovR ($\\alpha={}$)\".format(alpha), **cmaps)\n",
    "plot_regression(Y_test[:,0], yref[:,0], fig=fig, ax=axes[1], \n",
    "                vmin=errors.min(), vmax=errors.max(),\n",
    "                title = \"KRR\", **cmaps)\n",
    "\n",
    "fig.suptitle(r\"These will become increasingly different as $\\alpha \\to 1.0.$\", \n",
    "             y=0.0, fontsize=plt.rcParams['font.size']+6)\n",
    "\n",
    "fig.subplots_adjust(hspace=0.3)\n",
    "plt.show()"
   ]
  },
  {
   "cell_type": "markdown",
   "metadata": {},
   "source": [
    "## Comparison of KPCovR Performance\n",
    "\n",
    "We will use the utility class to plot how the method is tuned with changing $\\alpha$ and the number of PCA components. Note: executing this cell can take some time."
   ]
  },
  {
   "cell_type": "code",
   "execution_count": null,
   "metadata": {},
   "outputs": [],
   "source": [
    "n_alphas = 11\n",
    "alphas = np.linspace(0.0, 1.0, n_alphas)\n",
    "# a = np.linspace(-5.0,5.0,n_alphas)\n",
    "# alphas = np.exp(a)/(np.exp(-a)+np.exp(a))\n",
    "components = np.array([2,3,4,8])\n",
    "n_components = components.size\n",
    "\n",
    "kpcovr_calculators = np.array([[KPCovR(alpha=a, n_PC=c, \n",
    "                                       kernel_type=kernel_type, \n",
    "                                       regularization=1e-2) for a in alphas] \n",
    "                                                        for c in components])\n",
    "\n",
    "for cdx, c in enumerate(components):\n",
    "    for adx, a in enumerate(alphas):\n",
    "        kpcovr_calculators[cdx][adx].fit(X_train, Y_train, K=K_train)"
   ]
  },
  {
   "cell_type": "markdown",
   "metadata": {},
   "source": [
    "### Comparison of KPCovR Projections and Regressions\n",
    "\n",
    "Just like with PCovR, for KPCovR it's useful to get an intuitive sense for the change in the projections and regressions across $\\alpha$, and see the trade-off. Below we plot both projections and regressions for $n_\\alpha$ different values of $\\alpha$:"
   ]
  },
  {
   "cell_type": "code",
   "execution_count": null,
   "metadata": {},
   "outputs": [],
   "source": [
    "n_plots = int(n_alphas ** 0.5)\n",
    "scale = 3\n",
    "\n",
    "t_ref, y_ref, x_ref = kpcovr_calculators[0][-3].transform(X_test)\n",
    "\n",
    "pfig, pax = plt.subplots(n_plots, int(np.ceil(n_alphas/n_plots)),\n",
    "                                   figsize=(scale*int(np.ceil(n_alphas/n_plots)), scale*n_plots,),\n",
    "                                  )\n",
    "\n",
    "rfig, rax = plt.subplots(n_plots, int(np.ceil(n_alphas/n_plots)),\n",
    "                                   figsize=(scale*int(np.ceil(n_alphas/n_plots)), scale*n_plots,),\n",
    "                                  )\n",
    "for p, r, kpcovr in zip(pax.flatten(), rax.flatten(), kpcovr_calculators[0]):\n",
    "\n",
    "    t,y, x = kpcovr.transform(X_test)\n",
    "    \n",
    "    plot_projection(Y_test, check_mirrors(t, t_ref), fig=pfig, ax=p, **cmaps, alpha=1.0)\n",
    "    \n",
    "    plot_regression(Y_test[:,0], y[:,0], fig=pfig, ax=r, **cmaps, alpha=1.0)\n",
    "    \n",
    "    p.set_title(r\"$\\alpha=$\"+str(round(kpcovr.alpha,6)))\n",
    "    r.set_title(r\"$\\alpha=$\"+str(round(kpcovr.alpha,6)))\n",
    "\n",
    "    \n",
    "for p, r in zip(pax.flatten()[n_alphas:], rax.flatten()[n_alphas:]):\n",
    "    p.axis('off')\n",
    "    r.axis('off')\n",
    "    \n",
    "pfig.subplots_adjust(wspace=0.6, hspace=0.6)\n",
    "pfig.suptitle(r\"Projections across $\\alpha$\")\n",
    "rfig.subplots_adjust(wspace=0.6, hspace=0.6)\n",
    "rfig.suptitle(r\"Regressions across $\\alpha$\")\n",
    "\n",
    "plt.show()"
   ]
  },
  {
   "cell_type": "markdown",
   "metadata": {},
   "source": [
    "### Comparison of KPCovR Loss Terms\n",
    "\n",
    "Computing the loss minimised by KPCovR is trivial if one computes explicitly a RKHS approximation of $\\mathbf{\\Phi}$, but it requires some work if one wants to avoid evaluating $\\mathbf{\\Phi}$\n",
    "\n",
    "Rewriting in terms of the RKHS, we get:\n",
    "\n",
    "\\begin{equation}\n",
    "    \\ell = \\alpha\\lVert \\mathbf{\\Phi} - \\mathbf{\\Phi}\\mathbf{P}_{\\Phi T}\\mathbf{P}_{T\\Phi}\\rVert^2 + (1 - \\alpha)\\left\\lVert \\mathbf{Y} - \\mathbf{KP}_{KT}\\mathbf{P}_{TY}\\right\\rVert^2.\n",
    "\\end{equation}\n",
    "\n",
    "In case one wants to avoid evaluating the RKHS, however, $\\ell_\\text{proj}$ may be computed in terms of the kernel.\n",
    "\n",
    "Indicating the kernel between set $A$ and $B$ as $\\mathbf{K}_{AB}$, the projection of set $A$ as $\\mathbf{T}_A$, and with N and V as the train and validation/test set, one obtains\n",
    "\\begin{equation}\n",
    "\\begin{split}\n",
    "\\ell_\\text{proj}=&\n",
    "\\operatorname{Tr}\\left[\n",
    "\\mathbf{K}_{VV} - 2\n",
    "    \\mathbf{K}_{VN} \\mathbf{T}_N (\\mathbf{T}_N^T \\mathbf{T}_N)^{-1}  \\mathbf{T}_V^T\\right.\\\\\n",
    "    +&\\mathbf{T}_V(\\mathbf{T}_N^T \\mathbf{T}_N)^{-1}  \\mathbf{T}_N^T   \\mathbf{K}_{NN} \\left.\\mathbf{T}_N (\\mathbf{T}_N^T \\mathbf{T}_N)^{-1}    \\mathbf{T}_V^T .\n",
    "\\right]\n",
    "\\end{split}\n",
    "\\end{equation}\n",
    "When the loss is evaluated on the train set, so that $N\\equiv V$, this expression reduces to\n",
    "\\begin{equation}\n",
    "      \\ell_\\text{proj} = \\operatorname{Tr}\\left(\\mathbf{K}_{NN} - \\mathbf{K}_{NN} \\mathbf{P}_{KT} \\mathbf{P}_{TK} \\right).\n",
    "\\end{equation}\n",
    "where $\\mathbf{P}_{TK} = (\\mathbf{T}_N^T \\mathbf{T}_N)^{-1} \\mathbf{T}_N^T \\mathbf{K}_{NN}$."
   ]
  },
  {
   "cell_type": "code",
   "execution_count": null,
   "metadata": {},
   "outputs": [],
   "source": [
    " kpcovr_calculators[3][3].loss(X_test, Y_test)"
   ]
  },
  {
   "cell_type": "code",
   "execution_count": null,
   "metadata": {},
   "outputs": [],
   "source": [
    "L_proj = np.zeros((n_components, n_alphas))\n",
    "L_regr = np.zeros((n_components, n_alphas))\n",
    "\n",
    "for cdx, c in enumerate(components):\n",
    "    for adx, a in enumerate(alphas):\n",
    "        L_proj[cdx, adx], L_regr[cdx, adx] = kpcovr_calculators[cdx][adx].loss(X_test, Y_test)"
   ]
  },
  {
   "cell_type": "code",
   "execution_count": null,
   "metadata": {},
   "outputs": [],
   "source": [
    "fig, [axs_regr, axs_proj] = plt.subplots(1, 2, figsize=(12,6), sharex=True)\n",
    "\n",
    "for cdx, c in enumerate(components):\n",
    "    axs_regr.plot(alphas, L_regr[cdx, :], marker='o', label='{:d} PCs'.format(c))\n",
    "    axs_proj.plot(alphas,L_proj[cdx, :], marker='o', label='{:d} PCs'.format(c))\n",
    "\n",
    "axs_regr.set_ylabel(r'$\\ell_{regr}$')\n",
    "axs_regr.set_xlabel(r'$\\alpha$')\n",
    "axs_proj.set_ylabel(r'$\\ell_{proj}$')\n",
    "axs_proj.set_xlabel(r'$\\alpha$')\n",
    "\n",
    "fig.subplots_adjust(wspace=0.3)\n",
    "axs_regr.legend()\n",
    "plt.show()"
   ]
  },
  {
   "cell_type": "markdown",
   "metadata": {},
   "source": [
    "By performing KPCovR, the total error is reduced:"
   ]
  },
  {
   "cell_type": "code",
   "execution_count": null,
   "metadata": {},
   "outputs": [],
   "source": [
    "fig = plt.figure(figsize=(14,6))\n",
    "axsLoss = fig.add_subplot(1, 2, 1)\n",
    "axsSum = fig.add_subplot(1, 2, 2)\n",
    "\n",
    "for cdx, c in enumerate(components):\n",
    "    axsLoss.loglog(L_proj[cdx, :], L_regr[cdx, :], marker='o', label='{:d} PCs'.format(c))\n",
    "\n",
    "axsLoss.set_xlabel(r'$\\ell_{proj}$')\n",
    "axsLoss.set_ylabel(r'$\\ell_{regr}$')\n",
    "axsLoss.legend()\n",
    "\n",
    "for cdx, c in enumerate(components):\n",
    "    loss_sum = L_regr[cdx, :] + L_proj[cdx, :]\n",
    "    axsSum.semilogy(alphas, loss_sum, marker='o', label='{:d} PCs'.format(c))\n",
    "    print('Optimal alpha for {:d} PCs = {:.2f}'.format(c, alphas[np.argmin(loss_sum)]))\n",
    "    \n",
    "axsSum.set_xlabel(r'$\\alpha$')\n",
    "axsSum.set_ylabel(r'$\\ell_{regr} + \\ell_{proj}$')\n",
    "\n",
    "fig.subplots_adjust(wspace=0.5, hspace=0.3)\n",
    "    \n",
    "plt.show()"
   ]
  },
  {
   "cell_type": "markdown",
   "metadata": {},
   "source": [
    "# Next: Sparse Kernel Methods\n",
    "\n",
    "Continue on to the [next notebook](4_SparseKernelMethods.ipynb)."
   ]
  },
  {
   "cell_type": "markdown",
   "metadata": {},
   "source": [
    "# The Utility Classes\n",
    "\n",
    "Classes from the utility module enable computing KPCA, KRR, and KPCovR with a scikit.learn-like syntax. "
   ]
  },
  {
   "cell_type": "code",
   "execution_count": null,
   "metadata": {},
   "outputs": [],
   "source": [
    "from utilities.classes import KPCA, KRR, KPCovR"
   ]
  },
  {
   "cell_type": "markdown",
   "metadata": {},
   "source": [
    "**Important Note**: In all kernel classes, the functions `fit`, `transform`, and `statistics` will either compute the designated kernel for the supplied $\\mathbf{X}$ data or use the provided precomputed kernel. The kernel is **always** a keyword argument (e.g. `model.fit(K=K)`), and the first argument, positionally, is $\\mathbf{X}$.\n",
    "\n",
    "In each demonstration, we will show the function signature using X, but we will also supply our precomputed kernel for computational efficiency."
   ]
  },
  {
   "cell_type": "markdown",
   "metadata": {},
   "source": [
    "## KPCA"
   ]
  },
  {
   "cell_type": "code",
   "execution_count": null,
   "metadata": {},
   "outputs": [],
   "source": [
    "kpca = KPCA(n_PC=2, kernel_type=kernel_type)"
   ]
  },
  {
   "cell_type": "markdown",
   "metadata": {},
   "source": [
    "Calling `kpca.fit(X)` will generate the kernel for $\\mathbf{X}$ and compute/internally store the eigenvectors/values."
   ]
  },
  {
   "cell_type": "code",
   "execution_count": null,
   "metadata": {},
   "outputs": [],
   "source": [
    "kpca.fit(X_train, K=K_train)"
   ]
  },
  {
   "cell_type": "markdown",
   "metadata": {},
   "source": [
    "Calling `kpca.transform(X)` will compute and return the KPCA projection $\\mathbf{T}$."
   ]
  },
  {
   "cell_type": "code",
   "execution_count": null,
   "metadata": {},
   "outputs": [],
   "source": [
    "T_KPCA_train = kpca.transform(X_train, K=K_train)\n",
    "T_KPCA_test= kpca.transform(X_test, K=K_test)"
   ]
  },
  {
   "cell_type": "code",
   "execution_count": null,
   "metadata": {},
   "outputs": [],
   "source": [
    "fig, axes = plt.subplots(1,2, figsize=dbl_fig)\n",
    "\n",
    "plot_projection(Y_train, T_KPCA_train, title=\"KPCA of Training Data\", fig=fig, ax=axes[0], **cmaps)\n",
    "plot_projection(Y_test, T_KPCA_test, title=\"KPCA of Testing Data\", fig=fig, ax=axes[1], **cmaps)\n",
    "\n",
    "fig.subplots_adjust(wspace=0.5)\n",
    "plt.show()"
   ]
  },
  {
   "cell_type": "markdown",
   "metadata": {},
   "source": [
    "Calling `kpca.statistics(X, Y)` will output the statistics of the projection of the kernel created from $\\mathbf{X}$ and the regression onto $\\mathbf{Y}$."
   ]
  },
  {
   "cell_type": "code",
   "execution_count": null,
   "metadata": {},
   "outputs": [],
   "source": [
    "table_from_dict([kpca.statistics(X_train, Y_train, K=K_train), \n",
    "                 kpca.statistics(X_test, Y_test, K=K_test)], \n",
    "                 headers = [\"Training\", \"Testing\"], \n",
    "                 title=\"KPCA\")"
   ]
  },
  {
   "cell_type": "markdown",
   "metadata": {},
   "source": [
    "## KRR"
   ]
  },
  {
   "cell_type": "code",
   "execution_count": null,
   "metadata": {},
   "outputs": [],
   "source": [
    "krr = KRR(regularization=regularization, kernel_type=kernel_type)"
   ]
  },
  {
   "cell_type": "markdown",
   "metadata": {},
   "source": [
    "Calling `krr.fit(X,Y)` will compute the weights $\\mathbf{P}_{KY}$ and internally store them."
   ]
  },
  {
   "cell_type": "code",
   "execution_count": null,
   "metadata": {},
   "outputs": [],
   "source": [
    "krr.fit(X_train, Y_train, K=K_train)"
   ]
  },
  {
   "cell_type": "markdown",
   "metadata": {},
   "source": [
    "Calling `krr.transform(X)` will generate the desired kernel from input $\\mathbf{X}$ and compute and return the predicted $\\mathbf{Y}$ values from $\\hat{\\mathbf{Y}}_{KRR} = \\mathbf{K}\\mathbf{P}_{KY}$."
   ]
  },
  {
   "cell_type": "code",
   "execution_count": null,
   "metadata": {},
   "outputs": [],
   "source": [
    "Y_krr_train = krr.transform(X_train, K=K_train)\n",
    "Y_krr_test = krr.transform(X_test, K=K_test)"
   ]
  },
  {
   "cell_type": "code",
   "execution_count": null,
   "metadata": {},
   "outputs": [],
   "source": [
    "fig, axes = plt.subplots(1,2, figsize=dbl_fig)\n",
    "\n",
    "plot_regression(Y_train[:,0], Y_krr_train[:,0], title=\"Kernel Ridge Regression of Training Data\", fig=fig, ax=axes[0], **cmaps)\n",
    "plot_regression(Y_test[:,0], Y_krr_test[:,0], title=\"Kernel Ridge Regression of Testing Data\", fig=fig, ax=axes[1], **cmaps)\n",
    "\n",
    "fig.subplots_adjust(wspace=0.25)\n",
    "plt.show()"
   ]
  },
  {
   "cell_type": "markdown",
   "metadata": {},
   "source": [
    "Calling `krr.statistics(X,Y)` will output the statistics of the regression of $\\mathbf{X}$ and $\\mathbf{Y}$."
   ]
  },
  {
   "cell_type": "code",
   "execution_count": null,
   "metadata": {},
   "outputs": [],
   "source": [
    "table_from_dict([krr.statistics(X=X_train, Y=Y_train, K=K_train), \n",
    "                 krr.statistics(X=X_test, Y=Y_test, K=K_test)], \n",
    "                 headers = [\"Training\", \"Testing\"], \n",
    "                 title=\"Kernel Ridge Regression\")"
   ]
  },
  {
   "cell_type": "markdown",
   "metadata": {},
   "source": [
    "## KPCovR"
   ]
  },
  {
   "cell_type": "code",
   "execution_count": null,
   "metadata": {},
   "outputs": [],
   "source": [
    "kp = KPCovR(alpha=0.5, n_PC=2, kernel_type=kernel_type)"
   ]
  },
  {
   "cell_type": "markdown",
   "metadata": {},
   "source": [
    "Calling `kpcovr.fit(X,Y)` will compute the weights $\\mathbf{P}_{KY}$ and internally store them."
   ]
  },
  {
   "cell_type": "code",
   "execution_count": null,
   "metadata": {},
   "outputs": [],
   "source": [
    "kp.fit(X_train, Y_train, K=K_train)"
   ]
  },
  {
   "cell_type": "markdown",
   "metadata": {},
   "source": [
    "Calling `kpcovr.transform(X)` will return the latent space transformation $\\mathbf{T}$, the predicted properties, and the reconstructed input data."
   ]
  },
  {
   "cell_type": "code",
   "execution_count": null,
   "metadata": {},
   "outputs": [],
   "source": [
    "t,y,x = kp.transform(X_test, K=K_test)"
   ]
  },
  {
   "cell_type": "code",
   "execution_count": null,
   "metadata": {},
   "outputs": [],
   "source": [
    "fig, ax = plt.subplots(1,2, figsize=dbl_fig)\n",
    "\n",
    "plot_projection(Y_test, t, title = \"KPCovR\", fig=fig, ax=ax[0], **cmaps)\n",
    "plot_regression(Y_test[:,0], y[:,0], title = \"KPCovR\", fig=fig, ax=ax[1], **cmaps)"
   ]
  },
  {
   "cell_type": "markdown",
   "metadata": {},
   "source": [
    "For KPCovR, we can compare statistics with previous kernel methods:"
   ]
  },
  {
   "cell_type": "code",
   "execution_count": null,
   "metadata": {},
   "outputs": [],
   "source": [
    "krr = KPCovR(alpha=0.0, n_PC=2, kernel_type=kernel_type)\n",
    "krr.fit(X_train, Y_train, K=K_train)\n",
    "kpca = KPCovR(alpha=1.0, n_PC=2, kernel_type=kernel_type)\n",
    "kpca.fit(X_train, Y_train, K=K_train)\n",
    "\n",
    "table_from_dict([kp.statistics(X_test, Y_test, K=K_test), \\\n",
    "                 krr.statistics(X_test, Y_test, K=K_test),\n",
    "                 kpca.statistics(X_test, Y_test, K=K_test)\n",
    "                ], \\\n",
    "                headers = [r\"KPCovR ($\\alpha={}$)\".format(kp.alpha), \"KRR\", \"KPCA\"])"
   ]
  },
  {
   "cell_type": "code",
   "execution_count": null,
   "metadata": {},
   "outputs": [],
   "source": []
  }
 ],
 "metadata": {
  "kernelspec": {
   "display_name": "Python 3",
   "language": "python",
   "name": "python3"
  },
  "language_info": {
   "codemirror_mode": {
    "name": "ipython",
    "version": 3
   },
   "file_extension": ".py",
   "mimetype": "text/x-python",
   "name": "python",
   "nbconvert_exporter": "python",
   "pygments_lexer": "ipython3",
   "version": "3.6.9"
  },
  "toc": {
   "base_numbering": 1,
   "nav_menu": {
    "height": "210px",
    "width": "289px"
   },
   "number_sections": true,
   "sideBar": true,
   "skip_h1_title": false,
   "title_cell": "Table of Contents",
   "title_sidebar": "Contents",
   "toc_cell": false,
   "toc_position": {
    "height": "calc(100% - 180px)",
    "left": "10px",
    "top": "150px",
    "width": "186.906px"
   },
   "toc_section_display": true,
   "toc_window_display": true
  }
 },
 "nbformat": 4,
 "nbformat_minor": 2
}<|MERGE_RESOLUTION|>--- conflicted
+++ resolved
@@ -538,13 +538,7 @@
    "cell_type": "markdown",
    "metadata": {},
    "source": [
-<<<<<<< HEAD
-    "Our regularization is {{regularization*lambda_max}}.\n",
-    "\n",
-    "**Note**: To display the value of the regularization parameter, you should [enable the jupyter contrib nbextension](https://stackoverflow.com/questions/52812231/print-variable-in-jupyter-notebook-markdown-cell-python)."
-=======
     "Our regularization is {{regularization*lambda_max}}."
->>>>>>> bb4bd46c
    ]
   },
   {
@@ -672,13 +666,7 @@
    "cell_type": "markdown",
    "metadata": {},
    "source": [
-<<<<<<< HEAD
-    "Even small regularizations lead to an increase in accuracy for predicting out-of-sample data. The best regularization here is {{round(best_regularization, 8)}}.\n",
-    "\n",
-    "**Note**: To display the value of the best regularization, you should [enable the jupyter contrib nbextension](https://stackoverflow.com/questions/52812231/print-variable-in-jupyter-notebook-markdown-cell-python)."
-=======
     "Even small regularizations lead to an increase in accuracy for predicting out-of-sample data. The best regularization here is {{round(best_regularization, 8)}}."
->>>>>>> bb4bd46c
    ]
   },
   {
