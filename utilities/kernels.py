--- conflicted
+++ resolved
@@ -92,14 +92,8 @@
     if(ref_mean is None):
         ref_mean = K_ref.mean()
 
-<<<<<<< HEAD
-    Kc = K - np.broadcast_arrays(K, ref_cmean) \
-           - ref_rmean.reshape((K.shape[0], 1)) \
-           + np.broadcast_arrays(K, ref_mean)
-=======
     Kc = K - np.broadcast_arrays(K, ref_cmean)[1] \
            - ref_rmean.reshape((K.shape[0], 1)) \
            + np.broadcast_arrays(K, ref_mean)[1]
->>>>>>> eb0dc9eb
 
     return Kc