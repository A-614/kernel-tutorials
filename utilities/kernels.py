--- conflicted
+++ resolved
@@ -33,11 +33,7 @@
 
     return K
 
-<<<<<<< HEAD
-def self_gaussian_kernel(XA, fps_compute=None, gamma=1.0):
-=======
-def self_gaussian_kernel(XA, gamma=1.0):
->>>>>>> d9536fad
+def self_gaussian_kernel(XA, feat_idx=None, gamma=1.0):
         """
         Build a Gaussian kernel between all samples in XA
         """
@@ -49,22 +45,16 @@
         if flag_A:
             for idx_i in tqdm(range(len(XA))):
                 for idx_j in range(idx_i, len(XA)):
-                    kij = np.exp(-gamma*cdist(XA[idx_i][:, fps_compute], XA[idx_j][:, fps_compute], metric="sqeuclidean"))
+                    kij = np.exp(-gamma*cdist(XA[idx_i][:, feat_idx], XA[idx_j][:, feat_idx], metric="sqeuclidean"))
                     K[idx_i, idx_j] = K[idx_j, idx_i] = kij.mean()
 
         # XA environments
         else:
             K = np.exp(-gamma*cdist(XA, XA, metric="sqeuclidean"))
 
-<<<<<<< HEAD
-{value for value in variable}        return K
-
-def gaussian_kernel(XA, XB=None, fps_compute=None, gamma=1.0):
-=======
         return K
 
-def gaussian_kernel(XA, XB=None, gamma=1.0):
->>>>>>> d9536fad
+def gaussian_kernel(XA, XB=None, feat_idx=None, gamma=1.0):
     """
     Build a Gaussian kernel between all samples in XA,
     or between XA and XB (if provided)
@@ -73,7 +63,7 @@
     flag_B = XB is None or len(XB.shape)==1
 
     if(XB is None):
-        return self_gaussian_kernel(XA, gamma=gamma)
+        return self_gaussian_kernel(XA, feat_idx=feat_idx, gamma=gamma)
 
     else:
         K = np.zeros((len(XA), len(XB)))
@@ -82,24 +72,24 @@
         if flag_A and flag_B:
             for idx_i in tqdm(range(len(XA))):
                 for idx_j in (range(len(XB))):
-                    ki = np.exp(-gamma*cdist(XA[idx_i][:, fps_compute], XB[idx_j][:, fps_compute], metric="sqeuclidean"))
+                    ki = np.exp(-gamma*cdist(XA[idx_i][:, feat_idx], XB[idx_j][:, feat_idx], metric="sqeuclidean"))
                     K[idx_i, idx_j] = ki.mean()
 
         # XA structures, XB environments
         elif flag_A:
             for idx_i in tqdm(range(len(XA))):
-                ki = np.exp(-gamma*cdist(XA[idx_i][:, fps_compute], XB[:, fps_compute], metric="sqeuclidean"))
+                ki = np.exp(-gamma*cdist(XA[idx_i][:, feat_idx], XB[:, feat_idx], metric="sqeuclidean"))
                 K[idx_i, :] = ki.mean(axis=0)
 
         # XA environments, XB structures
         elif flag_B:
             for idx_j in tqdm(range(len(XB))):
-                kj = np.exp(-gamma*cdist(XA[:, fps_compute], XB[idx_j][:, fps_compute], metric="sqeuclidean"))
+                kj = np.exp(-gamma*cdist(XA[:, feat_idx], XB[idx_j][:, feat_idx], metric="sqeuclidean"))
                 K[:, idx_j] = ki.mean(axis=1)
 
         # XA and XB environments
         else:
-            K = np.exp(-gamma*cdist(XA[:, fps_compute], XB[:, fps_compute], metric="sqeuclidean"))
+            K = np.exp(-gamma*cdist(XA[:, feat_idx], XB[:, feat_idx], metric="sqeuclidean"))
 
         return K
 
